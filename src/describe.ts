import path from "path";
import fs from "fs";
import { processAudioFile } from "./utils/audio-chunk";
import { extractVideoScreenshots } from "./utils/screenshot";
import { generateWithGemini } from "./utils/gemini";
import {
  AUDIO_DESC_PROMPT,
  IMAGE_DESC_PROMPT,
  MERGE_DESC_PROMPT,
} from "./prompts";
import { SingleBar, Presets, MultiBar } from "cli-progress";
import { isVideoFile } from "./utils/check-type";

interface GenerateDescriptionOptions {
  screenshotModel: string;
  screenshotCount?: number;
  audioModel: string;
  descriptionChunkMinutes?: number;
  transcriptionChunkMinutes?: number;
  mergeModel: string;
  outputPath?: string;
  showProgress?: boolean;
  userInstructions?: string;
<<<<<<< HEAD
  apiKey?: string;
=======
>>>>>>> 7f6f1502
}

export interface GenerateDescriptionResult {
  imageDescription?: string;
  audioDescription?: string;
  finalDescription: string;
  generatedFiles: {
    screenshots: string[];
    audioChunks: string[];
    intermediateOutputPath?: string;
  };
}

interface IntermediateOutput {
  timestamp: number;
  prompt?: string;
  imageDescription?: string;
  audioDescription?: string;
  finalDescription?: string;
  error?: string;
}

async function saveIntermediateOutput(
  outputPath: string | undefined,
  data: Partial<IntermediateOutput>
): Promise<void> {
  if (!outputPath) return;

  const outputFile = path.join(outputPath, "intermediate_output.json");
  const timestamp = Date.now();

  // Create directory if it doesn't exist
  if (!fs.existsSync(outputPath)) {
    fs.mkdirSync(outputPath, { recursive: true });
  }

  // Read existing data if it exists
  let existingData: IntermediateOutput[] = [];
  if (fs.existsSync(outputFile)) {
    try {
      existingData = JSON.parse(fs.readFileSync(outputFile, "utf8"));
    } catch (error) {
      console.warn("Error reading intermediate output file:", error);
    }
  }

  // Add new data
  existingData.push({
    timestamp,
    ...data,
  });

  // Save updated data
  fs.writeFileSync(outputFile, JSON.stringify(existingData, null, 2));
}

export async function generateDescription(
  inputFile: string,
  options: GenerateDescriptionOptions
): Promise<GenerateDescriptionResult> {
  const {
    screenshotModel,
    screenshotCount = 4,
    audioModel,
    descriptionChunkMinutes = 20,
    transcriptionChunkMinutes = 10,
    mergeModel,
    outputPath,
    showProgress = false,
<<<<<<< HEAD
    apiKey,
=======
    userInstructions,
>>>>>>> 7f6f1502
  } = options;

  // Ensure we have a valid output path for intermediate files
  let intermediatesDir: string | undefined = undefined;
  if (outputPath) {
    intermediatesDir = outputPath;
  }

  // Initialize progress bars if needed
  let multibar: MultiBar | undefined;
  let screenshotBar: SingleBar | undefined;
  let audioBar: SingleBar | undefined;
  let processingBar: SingleBar | undefined;

  if (showProgress) {
    multibar = new MultiBar(
      {
        format: "{bar} | {percentage}% | {task}",
        hideCursor: true,
      },
      Presets.shades_classic
    );

    // Only create progress bars for relevant operations
    if (isVideoFile(inputFile)) {
      screenshotBar = multibar.create(100, 0, { task: "Screenshots" });
    }
    audioBar = multibar.create(100, 0, { task: "Audio Processing" });
    processingBar = multibar.create(100, 0, { task: "AI Processing" });
  }

  try {
    // Determine which operations to run based on file type
    const isVideo = isVideoFile(inputFile);

    // Start parallel processing of screenshots (if video) and audio
    const [screenshotResult, audioResult] = await Promise.all([
      // Generate screenshots only if it's a video file
      isVideo
        ? extractVideoScreenshots(inputFile, {
            screenshotCount,
            outputDir: intermediatesDir
              ? path.join(intermediatesDir, "screenshots")
              : undefined,
          }).then(async (screenshots) => {
            if (screenshotBar) screenshotBar.update(50);

            const imageDescription = await generateWithGemini(
              screenshotModel,
<<<<<<< HEAD
              IMAGE_DESC_PROMPT(screenshots.map((s) => s.path).join(", ")),
              screenshots.map((s) => ({ path: s.path })),
              {},
              apiKey
=======
              IMAGE_DESC_PROMPT(
                screenshots.map((s) => s.path).join(", "),
                userInstructions
              ),
              screenshots.map((s) => ({ path: s.path }))
>>>>>>> 7f6f1502
            );

            if (screenshotBar) screenshotBar.update(100);

            await saveIntermediateOutput(intermediatesDir, {
              imageDescription: imageDescription.text,
            });

            return {
              description: imageDescription.text,
              files: screenshots.map((s) => s.path),
            };
          })
        : Promise.resolve({ description: "", files: [] }),

      // Process audio
      processAudioFile(inputFile, {
        chunkMinutes: transcriptionChunkMinutes,
        tagMinutes: descriptionChunkMinutes,
        outputDir: intermediatesDir
          ? path.join(intermediatesDir, "audio")
          : undefined,
      }).then(async (chunks) => {
        if (audioBar) audioBar.update(50);

        const audioDescription = await generateWithGemini(
          audioModel,
<<<<<<< HEAD
          AUDIO_DESC_PROMPT(path.basename(inputFile)),
          [{ path: chunks.tagSample }],
          {},
          apiKey
=======
          AUDIO_DESC_PROMPT(path.basename(inputFile), userInstructions),
          [{ path: chunks.tagSample }]
>>>>>>> 7f6f1502
        );

        if (audioBar) audioBar.update(100);

        await saveIntermediateOutput(intermediatesDir, {
          audioDescription: audioDescription.text,
        });

        return {
          description: audioDescription.text,
          files: chunks.chunks.map((c) => c.path),
        };
      }),
    ]);

    if (processingBar) processingBar.update(50);

    // Adjust merge prompt based on available descriptions
    const descriptionsToMerge = isVideo
      ? [screenshotResult.description, audioResult.description]
      : [audioResult.description];

    const finalDescription = await generateWithGemini(
      mergeModel,
<<<<<<< HEAD
      MERGE_DESC_PROMPT(descriptionsToMerge),
      [],
      {},
      apiKey
=======
      MERGE_DESC_PROMPT(descriptionsToMerge, userInstructions),
      []
>>>>>>> 7f6f1502
    );

    if (processingBar) processingBar.update(100);

    await saveIntermediateOutput(intermediatesDir, {
      prompt: MERGE_DESC_PROMPT(descriptionsToMerge, userInstructions),
      finalDescription: finalDescription.text,
    });

    // Clean up progress bars
    if (multibar) {
      multibar.stop();
    }

    return {
      imageDescription: isVideo ? screenshotResult.description : undefined,
      audioDescription: audioResult.description,
      finalDescription: finalDescription.text,
      generatedFiles: {
        screenshots: screenshotResult.files,
        audioChunks: audioResult.files,
        intermediateOutputPath: intermediatesDir,
      },
    };
  } catch (error) {
    // Save error state if output path is provided
    if (intermediatesDir) {
      await saveIntermediateOutput(intermediatesDir, {
        error: error instanceof Error ? error.message : String(error),
      });
    }

    // Clean up progress bars
    if (multibar) {
      multibar.stop();
    }

    throw error;
  }
}

// Example usage:
// const result = await generateDescription(
//   __dirname + "/../tests/data/speech.mp3",
//   {
//     screenshotModel: "gemini-1.5-flash-8b",
//     screenshotCount: 6,
//     audioModel: "gemini-1.5-flash-8b",
//     descriptionChunkMinutes: 20,
//     transcriptionChunkMinutes: 1,
//     mergeModel: "gemini-1.5-flash-8b",
//     outputPath: __dirname + "/../tests/description_tests",
//     showProgress: true,
//   }
// );

// console.log("Final Description:", result.finalDescription);<|MERGE_RESOLUTION|>--- conflicted
+++ resolved
@@ -21,10 +21,6 @@
   outputPath?: string;
   showProgress?: boolean;
   userInstructions?: string;
-<<<<<<< HEAD
-  apiKey?: string;
-=======
->>>>>>> 7f6f1502
 }
 
 export interface GenerateDescriptionResult {
@@ -94,11 +90,7 @@
     mergeModel,
     outputPath,
     showProgress = false,
-<<<<<<< HEAD
-    apiKey,
-=======
     userInstructions,
->>>>>>> 7f6f1502
   } = options;
 
   // Ensure we have a valid output path for intermediate files
@@ -148,18 +140,11 @@
 
             const imageDescription = await generateWithGemini(
               screenshotModel,
-<<<<<<< HEAD
-              IMAGE_DESC_PROMPT(screenshots.map((s) => s.path).join(", ")),
-              screenshots.map((s) => ({ path: s.path })),
-              {},
-              apiKey
-=======
               IMAGE_DESC_PROMPT(
                 screenshots.map((s) => s.path).join(", "),
                 userInstructions
               ),
               screenshots.map((s) => ({ path: s.path }))
->>>>>>> 7f6f1502
             );
 
             if (screenshotBar) screenshotBar.update(100);
@@ -187,15 +172,8 @@
 
         const audioDescription = await generateWithGemini(
           audioModel,
-<<<<<<< HEAD
-          AUDIO_DESC_PROMPT(path.basename(inputFile)),
-          [{ path: chunks.tagSample }],
-          {},
-          apiKey
-=======
           AUDIO_DESC_PROMPT(path.basename(inputFile), userInstructions),
           [{ path: chunks.tagSample }]
->>>>>>> 7f6f1502
         );
 
         if (audioBar) audioBar.update(100);
@@ -220,15 +198,8 @@
 
     const finalDescription = await generateWithGemini(
       mergeModel,
-<<<<<<< HEAD
-      MERGE_DESC_PROMPT(descriptionsToMerge),
-      [],
-      {},
-      apiKey
-=======
       MERGE_DESC_PROMPT(descriptionsToMerge, userInstructions),
       []
->>>>>>> 7f6f1502
     );
 
     if (processingBar) processingBar.update(100);
