#!/usr/bin/env node
import { Command } from "commander";
import path from "path";
import fs from "fs";
import ffmpeg from "fluent-ffmpeg";
import chalk from "chalk";
<<<<<<< HEAD
=======
import os from "os";
>>>>>>> 7f6f1502

import { generateDescription } from "./describe";
import { generateTranscription } from "./transcribe";
import { generateReport } from "./report";
import { isAudioFile, isVideoFile } from "./utils/check-type";
import { checkFFmpeg } from "./utils/ffmpeg-check";
<<<<<<< HEAD
=======
import {
  sanitizeDirectoryName,
  sanitizeFileName,
  sanitizePath,
} from "./utils/sanitize";

// New simplified model options
const SIMPLE_MODELS = {
  pro: {
    description: "gemini-2.5-pro",
    transcription: "gemini-2.5-pro",
    report: "gemini-2.5-pro",
    label: "Gemini 2.5 Pro",
  },
  flash: {
    description: "gemini-2.5-flash",
    transcription: "gemini-2.5-flash",
    report: "gemini-2.5-flash",
    label: "Gemini 2.5 Flash",
  },
  "flash-lite": {
    description: "gemini-2.5-flash-lite",
    transcription: "gemini-2.5-flash-lite",
    report: "gemini-2.5-flash-lite",
    label: "Gemini 2.5 Flash Lite",
  },
} as const;
>>>>>>> 7f6f1502

// Legacy tiers for backward compatibility
const MODEL_TIERS = {
  first: {
    description: "gemini-2.0-pro-exp-02-05",
    transcription: "gemini-2.0-pro-exp-02-05",
    report: "gemini-2.0-pro-exp-02-05",
    label: "First Tier (Pro models)",
  },
  business: {
    description: "gemini-2.0-pro-exp-02-05",
    transcription: "gemini-2.0-flash",
    report: "gemini-2.0-pro-exp-02-05",
    label: "Business Tier (Pro for description, Flash for transcription)",
  },
  economy: {
    description: "gemini-2.0-flash",
    transcription: "gemini-2.0-flash",
    report: "gemini-2.0-flash",
    label: "Economy Tier (Flash models)",
  },
  budget: {
    description: "gemini-2.0-flash",
    transcription: "gemini-2.0-flash-lite-preview-02-05",
    report: "gemini-2.0-flash-lite-preview-02-05",
    label: "Budget Tier (Flash for description, Flash Lite for transcription)",
  },
  experimental: {
    description: "gemini-2.5-pro-preview-03-25",
    transcription: "gemini-2.5-pro-preview-03-25",
    report: "gemini-2.5-pro-preview-03-25",
    label: "Experimental Tier (Gemini 2.5 Pro Preview)",
<<<<<<< HEAD
=======
  },
  experimentalBudget: {
    description: "gemini-2.5-flash-preview-04-17",
    transcription: "gemini-2.5-flash-preview-04-17",
    report: "gemini-2.5-flash-preview-04-17",
    label: "Experimental Budget Tier (Gemini 2.5 Flash Preview)",
>>>>>>> 7f6f1502
  },
} as const;

// Combined model configurations
const ALL_MODELS = { ...SIMPLE_MODELS, ...MODEL_TIERS } as const;

function getVideoDuration(filePath: string): Promise<number> {
  return new Promise((resolve, reject) => {
    ffmpeg.ffprobe(filePath, (err, metadata) => {
      if (err) reject(err);
      resolve(metadata.format.duration || 0);
    });
  });
}

function formatDuration(seconds: number): string {
  const hours = Math.floor(seconds / 3600);
  const minutes = Math.floor((seconds % 3600) / 60);
  const remainingSeconds = Math.floor(seconds % 60);

  const parts: string[] = [];
  if (hours > 0) parts.push(`${hours}h`);
  if (minutes > 0) parts.push(`${minutes}m`);
  parts.push(`${remainingSeconds}s`);

  return parts.join(" ");
}

async function findFiles(dir: string): Promise<string[]> {
  const files: string[] = [];

  const items = fs.readdirSync(dir);
  for (const item of items) {
    const fullPath = path.join(dir, item);
    const stat = fs.statSync(fullPath);

    if (stat.isDirectory()) {
      files.push(...(await findFiles(fullPath)));
    } else if (isVideoFile(fullPath) || isAudioFile(fullPath)) {
      // We don't sanitize paths here since we want to keep the original path for file access
      // But we'll sanitize any output/intermediate directories based on these files
      files.push(fullPath);
    }
  }

  return files;
}

async function processFile(
  inputFile: string,
  modelOption: keyof typeof ALL_MODELS,
  saveIntermediates: boolean,
  intermediatesDir: string | null,
  screenshotCount: number,
  audioChunkMinutes: number,
  generateReports: boolean,
  reportsDir?: string,
  userInstructions?: string
): Promise<void> {
  const inputBaseName = path.basename(inputFile, path.extname(inputFile));
<<<<<<< HEAD
  
=======
  const sanitizedBaseName = sanitizeDirectoryName(inputBaseName);

>>>>>>> 7f6f1502
  // Determine where to store intermediates
  let outputDir: string | undefined = undefined;
  if (saveIntermediates) {
    // If user specified a directory, use that
    if (intermediatesDir) {
<<<<<<< HEAD
      outputDir = path.join(intermediatesDir, inputBaseName);
=======
      outputDir = path.join(intermediatesDir, sanitizedBaseName);
>>>>>>> 7f6f1502
    } else {
      // Otherwise use the input file's directory
      outputDir = path.join(
        path.dirname(inputFile),
<<<<<<< HEAD
        `.offmute_${inputBaseName}`
      );
    }
=======
        `.offmute_${sanitizedBaseName}`
      );
    }
  } else {
    // If not saving intermediates, use system temp directory with a unique name
    outputDir = path.join(
      os.tmpdir(),
      `offmute_${Date.now()}_${sanitizedBaseName}`
    );
  }

  // Create the directory if it doesn't exist
  if (!fs.existsSync(outputDir)) {
    fs.mkdirSync(outputDir, { recursive: true });
>>>>>>> 7f6f1502
  }

  const startTime = Date.now();
  console.log(`\nProcessing: ${inputFile}`);
<<<<<<< HEAD
  console.log(`Using: ${MODEL_TIERS[tier].label}`);
=======
  console.log(`Using: ${ALL_MODELS[modelOption].label}`);
>>>>>>> 7f6f1502
  if (userInstructions) {
    console.log(`Custom instructions: ${userInstructions}`);
  }
  if (saveIntermediates) {
    console.log(`Saving intermediates to: ${outputDir}`);
  }

  try {
    const videoDuration = await getVideoDuration(inputFile);

    const descriptionResult = await generateDescription(inputFile, {
      screenshotModel: ALL_MODELS[modelOption].description,
      screenshotCount,
      audioModel: ALL_MODELS[modelOption].description,
      transcriptionChunkMinutes: audioChunkMinutes,
      mergeModel: ALL_MODELS[modelOption].description,
      outputPath: outputDir,
      showProgress: true,
      userInstructions,
    });

    const transcriptionResult = await generateTranscription(
      inputFile,
      descriptionResult,
      {
        transcriptionModel: ALL_MODELS[modelOption].transcription,
        outputPath: path.dirname(inputFile),
        showProgress: true,
        userInstructions,
      }
    );

    // Generate report if requested
    if (generateReports) {
      console.log("Generating meeting report...");

      // Determine report output path
      const reportOutputPath = reportsDir || path.dirname(inputFile);
      const reportName = `${sanitizedBaseName}_report`;

      const reportResult = await generateReport(
        descriptionResult.finalDescription,
        transcriptionResult.chunkTranscriptions.join("\n\n"),
        {
          model: ALL_MODELS[modelOption].report,
          outputPath: reportOutputPath,
          reportName: reportName,
          showProgress: true,
          userInstructions,
        }
      );

      console.log(`Report saved to: ${reportResult.reportPath}`);
    }

    const totalSeconds = (Date.now() - startTime) / 1000;
    const timePerMinute = totalSeconds / (videoDuration / 60);

    console.log(
      `Complete in ${formatDuration(totalSeconds)} (${timePerMinute.toFixed(
        1
      )}s per minute)`
    );
    console.log(`Transcription: ${transcriptionResult.transcriptionPath}`);
<<<<<<< HEAD
    
    // Clean up temp directory if we're not saving intermediates
    if (!saveIntermediates && outputDir) {
=======

    // Clean up temp directory if we're not saving intermediates
    if (!saveIntermediates) {
>>>>>>> 7f6f1502
      try {
        fs.rmSync(outputDir, { recursive: true, force: true });
      } catch (err) {
        // Silently ignore errors during cleanup
      }
    }
  } catch (error) {
    console.error(
      chalk.red(`Error processing ${inputFile}:`),
      error instanceof Error ? error.message : String(error)
    );
    throw error;
  }
}

async function run() {
  // First check for FFmpeg
  const ffmpegAvailable = await checkFFmpeg();
  if (!ffmpegAvailable) {
    process.exit(1);
  }

  if (!process.env.GEMINI_API_KEY) {
    console.error(chalk.red.bold("\n❌ Missing API Key"));
    console.error(
      chalk.yellow(
        "\nPlease set your GEMINI_API_KEY in the environment to use offmute."
      )
    );
    process.exit(1);
  }

  const program = new Command();

  program
    .argument("<input>", "Input video file or directory path")
    .option(
      "-m, --model <model>",
      "Model selection (pro, flash, flash-lite)",
      "pro"
    )
    .option(
      "-t, --tier <tier>",
<<<<<<< HEAD
      "Processing tier (first, business, economy, budget, experimental)",
      "business"
=======
      "[DEPRECATED] Processing tier (first, business, economy, budget, experimental) - use --model instead"
>>>>>>> 7f6f1502
    )
    .option(
      "-s, --save-intermediates",
      "Save intermediate processing files",
      false
    )
    .option(
      "-id, --intermediates-dir <path>",
      "Custom directory for intermediate output (defaults to input file location)"
    )
    .option(
      "-sc, --screenshot-count <number>",
      "Number of screenshots to extract",
      "4"
    )
    .option(
      "-ac, --audio-chunk-minutes <number>",
      "Length of audio chunks in minutes",
      "10"
    )
    .option("-r, --report", "Generate a structured meeting report", false)
    .option(
      "-rd, --reports-dir <path>",
      "Custom directory for report output (defaults to input file location)"
    )
    .option(
      "-i, --instructions <text>",
      "Custom context or instructions to include in AI prompts"
    )
<<<<<<< HEAD
    .version("1.0.0");
=======
    .version("0.1.4");
>>>>>>> 7f6f1502

  program.parse();

  console.log(
    chalk.cyan(
      "⭐ Welcome to offmute - built by Hrishi (https://twitter.com/hrishioa) and named by Ben (https://twitter.com/bencmejla) ⭐"
    )
  );

  const options = program.opts();
  const input = program.args[0];

<<<<<<< HEAD
  if (
    !["first", "business", "economy", "budget", "experimental"].includes(
      options.tier
    )
  ) {
    console.error(
      chalk.red(`Invalid tier: ${options.tier}. Available tiers:`),
      Object.keys(MODEL_TIERS).join(", ")
    );
=======
  // Handle model/tier selection with backward compatibility
  let modelOption: keyof typeof ALL_MODELS;
  if (options.tier) {
    console.log(chalk.yellow("Warning: --tier is deprecated. Please use --model instead."));
    modelOption = options.tier as keyof typeof ALL_MODELS;
  } else {
    modelOption = options.model as keyof typeof ALL_MODELS;
  }

  if (!input || !ALL_MODELS[modelOption]) {
    console.error(chalk.red("Error: Invalid input path or model selection"));
    console.log(chalk.yellow("\nAvailable models:"));
    console.log(chalk.cyan("Simple model options:"));
    Object.entries(SIMPLE_MODELS).forEach(([key, value]) => {
      console.log(chalk.cyan(`- ${key}: ${value.label}`));
    });
    console.log(chalk.yellow("\nLegacy tier options (deprecated):"));
    Object.entries(MODEL_TIERS).forEach(([key, value]) => {
      console.log(chalk.gray(`- ${key}: ${value.label}`));
    });
>>>>>>> 7f6f1502
    process.exit(1);
  }

  // Create intermediates directory if specified
  if (options.intermediatesDir) {
    fs.mkdirSync(options.intermediatesDir, { recursive: true });
  }

  // Create reports directory if specified
  if (options.reportsDir) {
    fs.mkdirSync(options.reportsDir, { recursive: true });
  }

  const stats = fs.statSync(input);
  const files = stats.isDirectory() ? await findFiles(input) : [input];

  if (files.length === 0) {
    console.error(chalk.red("No video files found"));
    process.exit(1);
  }

<<<<<<< HEAD
  console.log(
    chalk.green(
      `Found ${files.length} video file${
        files.length > 1 ? "s" : ""
      } to process`
    )
  );
=======
console.log(
  chalk.green(
    ((audioCount: number) => {
      const videoCount = files.length - audioCount;
      const messages: string[] = [];
      
      if (audioCount > 0) {
        messages.push(`Found ${audioCount} audio file${audioCount > 1 ? "s" : ""} to process`);
      }
      if (videoCount > 0) {
        messages.push(`Found ${videoCount} video file${videoCount > 1 ? "s" : ""} to process`);
      }
      
      return messages.join('\n');
    })(files.filter(fn => isAudioFile(fn)).length)
  )
);
>>>>>>> 7f6f1502

  const startTime = Date.now();
  const results = {
    success: 0,
    failed: 0,
    failedFiles: [] as string[],
  };

  for (const file of files) {
    try {
      await processFile(
        file,
<<<<<<< HEAD
        options.tier as keyof typeof MODEL_TIERS,
        options.saveIntermediates,
        options.intermediatesDir,
=======
        modelOption,
        options.saveIntermediates,
        options.intermediatesDir || null,
>>>>>>> 7f6f1502
        parseInt(options.screenshotCount),
        parseInt(options.audioChunkMinutes),
        options.report,
        options.reportsDir,
        options.instructions
      );
      results.success++;
    } catch (error) {
      results.failed++;
      results.failedFiles.push(file);
    }
  }

  const totalTime = (Date.now() - startTime) / 1000;

  console.log(chalk.cyan("\nProcessing Summary:"));
  console.log(chalk.white(`Total time: ${formatDuration(totalTime)}`));
  console.log(
    chalk.green(`Successfully processed: ${results.success}/${files.length}`)
  );

  if (results.failed > 0) {
    console.log(chalk.red("\nFailed files:"));
    results.failedFiles.forEach((file) =>
      console.log(chalk.yellow(`- ${file}`))
    );
    process.exit(1);
  } else if (results.success > 0) {
    console.log(
      chalk.cyan(
        "\n🌟 If that worked, consider starring https://github.com/southbridgeai/offmute !"
      )
    );
    console.log(chalk.cyan("    https://github.com/southbridgeai/offmute"));
  }
}

process.on("unhandledRejection", (error) => {
  console.error(chalk.red("Fatal Error:"), error);
  process.exit(1);
});

run();<|MERGE_RESOLUTION|>--- conflicted
+++ resolved
@@ -4,18 +4,13 @@
 import fs from "fs";
 import ffmpeg from "fluent-ffmpeg";
 import chalk from "chalk";
-<<<<<<< HEAD
-=======
 import os from "os";
->>>>>>> 7f6f1502
 
 import { generateDescription } from "./describe";
 import { generateTranscription } from "./transcribe";
 import { generateReport } from "./report";
 import { isAudioFile, isVideoFile } from "./utils/check-type";
 import { checkFFmpeg } from "./utils/ffmpeg-check";
-<<<<<<< HEAD
-=======
 import {
   sanitizeDirectoryName,
   sanitizeFileName,
@@ -43,7 +38,6 @@
     label: "Gemini 2.5 Flash Lite",
   },
 } as const;
->>>>>>> 7f6f1502
 
 // Legacy tiers for backward compatibility
 const MODEL_TIERS = {
@@ -76,15 +70,12 @@
     transcription: "gemini-2.5-pro-preview-03-25",
     report: "gemini-2.5-pro-preview-03-25",
     label: "Experimental Tier (Gemini 2.5 Pro Preview)",
-<<<<<<< HEAD
-=======
   },
   experimentalBudget: {
     description: "gemini-2.5-flash-preview-04-17",
     transcription: "gemini-2.5-flash-preview-04-17",
     report: "gemini-2.5-flash-preview-04-17",
     label: "Experimental Budget Tier (Gemini 2.5 Flash Preview)",
->>>>>>> 7f6f1502
   },
 } as const;
 
@@ -145,31 +136,18 @@
   userInstructions?: string
 ): Promise<void> {
   const inputBaseName = path.basename(inputFile, path.extname(inputFile));
-<<<<<<< HEAD
-  
-=======
   const sanitizedBaseName = sanitizeDirectoryName(inputBaseName);
 
->>>>>>> 7f6f1502
   // Determine where to store intermediates
   let outputDir: string | undefined = undefined;
   if (saveIntermediates) {
     // If user specified a directory, use that
     if (intermediatesDir) {
-<<<<<<< HEAD
-      outputDir = path.join(intermediatesDir, inputBaseName);
-=======
       outputDir = path.join(intermediatesDir, sanitizedBaseName);
->>>>>>> 7f6f1502
     } else {
       // Otherwise use the input file's directory
       outputDir = path.join(
         path.dirname(inputFile),
-<<<<<<< HEAD
-        `.offmute_${inputBaseName}`
-      );
-    }
-=======
         `.offmute_${sanitizedBaseName}`
       );
     }
@@ -184,16 +162,11 @@
   // Create the directory if it doesn't exist
   if (!fs.existsSync(outputDir)) {
     fs.mkdirSync(outputDir, { recursive: true });
->>>>>>> 7f6f1502
   }
 
   const startTime = Date.now();
   console.log(`\nProcessing: ${inputFile}`);
-<<<<<<< HEAD
-  console.log(`Using: ${MODEL_TIERS[tier].label}`);
-=======
   console.log(`Using: ${ALL_MODELS[modelOption].label}`);
->>>>>>> 7f6f1502
   if (userInstructions) {
     console.log(`Custom instructions: ${userInstructions}`);
   }
@@ -258,15 +231,9 @@
       )}s per minute)`
     );
     console.log(`Transcription: ${transcriptionResult.transcriptionPath}`);
-<<<<<<< HEAD
-    
-    // Clean up temp directory if we're not saving intermediates
-    if (!saveIntermediates && outputDir) {
-=======
 
     // Clean up temp directory if we're not saving intermediates
     if (!saveIntermediates) {
->>>>>>> 7f6f1502
       try {
         fs.rmSync(outputDir, { recursive: true, force: true });
       } catch (err) {
@@ -310,12 +277,7 @@
     )
     .option(
       "-t, --tier <tier>",
-<<<<<<< HEAD
-      "Processing tier (first, business, economy, budget, experimental)",
-      "business"
-=======
       "[DEPRECATED] Processing tier (first, business, economy, budget, experimental) - use --model instead"
->>>>>>> 7f6f1502
     )
     .option(
       "-s, --save-intermediates",
@@ -345,11 +307,7 @@
       "-i, --instructions <text>",
       "Custom context or instructions to include in AI prompts"
     )
-<<<<<<< HEAD
-    .version("1.0.0");
-=======
     .version("0.1.4");
->>>>>>> 7f6f1502
 
   program.parse();
 
@@ -362,17 +320,6 @@
   const options = program.opts();
   const input = program.args[0];
 
-<<<<<<< HEAD
-  if (
-    !["first", "business", "economy", "budget", "experimental"].includes(
-      options.tier
-    )
-  ) {
-    console.error(
-      chalk.red(`Invalid tier: ${options.tier}. Available tiers:`),
-      Object.keys(MODEL_TIERS).join(", ")
-    );
-=======
   // Handle model/tier selection with backward compatibility
   let modelOption: keyof typeof ALL_MODELS;
   if (options.tier) {
@@ -393,7 +340,6 @@
     Object.entries(MODEL_TIERS).forEach(([key, value]) => {
       console.log(chalk.gray(`- ${key}: ${value.label}`));
     });
->>>>>>> 7f6f1502
     process.exit(1);
   }
 
@@ -415,15 +361,6 @@
     process.exit(1);
   }
 
-<<<<<<< HEAD
-  console.log(
-    chalk.green(
-      `Found ${files.length} video file${
-        files.length > 1 ? "s" : ""
-      } to process`
-    )
-  );
-=======
 console.log(
   chalk.green(
     ((audioCount: number) => {
@@ -441,7 +378,6 @@
     })(files.filter(fn => isAudioFile(fn)).length)
   )
 );
->>>>>>> 7f6f1502
 
   const startTime = Date.now();
   const results = {
@@ -454,15 +390,9 @@
     try {
       await processFile(
         file,
-<<<<<<< HEAD
-        options.tier as keyof typeof MODEL_TIERS,
-        options.saveIntermediates,
-        options.intermediatesDir,
-=======
         modelOption,
         options.saveIntermediates,
         options.intermediatesDir || null,
->>>>>>> 7f6f1502
         parseInt(options.screenshotCount),
         parseInt(options.audioChunkMinutes),
         options.report,
